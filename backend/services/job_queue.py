--- conflicted
+++ resolved
@@ -13,13 +13,9 @@
 
 from pydantic import BaseModel
 from sqlmodel import Session
-<<<<<<< HEAD
 
 from app import logger
 from vcore.backend import crud, models, paths
-=======
-from vcore.backend import crud, models
->>>>>>> 7bf141a0
 from vcore.backend.services.job_queue_ws_manager import job_queue_ws_manager
 
 from app import logger
